--- conflicted
+++ resolved
@@ -851,13 +851,8 @@
     >>> X_full = G.interpolate(X_landmark)
     """
 
-<<<<<<< HEAD
+
     def __init__(self, data, n_landmark=2000, n_svd=100, random_landmarking=False, **kwargs):
-=======
-    def __init__(
-        self, data, n_landmark=2000, n_svd=100, random_landmarking=False, **kwargs
-    ):
->>>>>>> 2787202a
         """Initialize a landmark graph.
 
         Raises
@@ -1009,8 +1004,6 @@
 
     def build_landmark_op(self):
         """Build the landmark operator
-
-<<<<<<< HEAD
             Calculates spectral clusters on the kernel, and calculates transition
             probabilities between cluster centers by using transition probabilities
             between samples assigned to each cluster.
@@ -1018,18 +1011,6 @@
             random_landmarking:
             This method randomly selects n_landmark points and assigns each sample to its nearest landmark
             using Euclidean distance .
-=======
-
-        Calculates spectral clusters on the kernel, and calculates transition
-        probabilities between cluster centers by using transition probabilities
-        between samples assigned to each cluster.
-
-        random_landmarking:
-        This method randomly selects n_landmark points and assigns each sample to its nearest landmark
-        using Euclidean distance .
-
->>>>>>> 2787202a
-
         """
         with _logger.log_task("landmark operator"):
             is_sparse = sparse.issparse(self.kernel)
@@ -1038,20 +1019,11 @@
                 n_samples = self.data.shape[0]
                 rng = np.random.default_rng(self.random_state)
                 landmark_indices = rng.choice(n_samples, self.n_landmark, replace=False)
-<<<<<<< HEAD
                 data = self.data if not hasattr(self, 'data_nu') else self.data_nu # because of the scaling to review
                 if n_samples > 5000:   # sklearn.euclidean_distances is faster than cdist for big dataset 
                     distances = euclidean_distances(data, data[landmark_indices])
                 else:
                     distances = cdist(data, data[landmark_indices], metric="euclidean")
-=======
-                data = self.data if not hasattr(self, "data_nu") else self.data_nu
-                # if n_samples > 5000 and self.distance == "euclidean":   ( sklearn.euclidean_distances is faster than cdist for big dataset)
-                #     distances = euclidean_distances(data, data[landmark_indices])
-                #  this is a futur optimization for the euclidean case
-                #
-                distances = cdist(data, data[landmark_indices], metric=self.distance)
->>>>>>> 2787202a
                 self._clusters = np.argmin(distances, axis=1)
 
             else:
@@ -1070,8 +1042,7 @@
                         random_state=self.random_state,
                     )
                     self._clusters = kmeans.fit_predict(self.diff_op.dot(VT.T))
-
-<<<<<<< HEAD
+                    
         # transition matrices
         pmn = self._landmarks_to_data()
 
@@ -1087,23 +1058,6 @@
         # store output
         self._landmark_op = landmark_op
         self._transitions = pnm
-=======
-            # transition matrices
-            pmn = self._landmarks_to_data()
-
-            # row normalize
-            pnm = pmn.transpose()
-            pmn = normalize(pmn, norm="l1", axis=1)
-            pnm = normalize(pnm, norm="l1", axis=1)
-            # sparsity agnostic matrix multiplication
-            landmark_op = pmn.dot(pnm)
-            if is_sparse:
-                # no need to have a sparse landmark operator
-                landmark_op = landmark_op.toarray()
-            # store output
-            self._landmark_op = landmark_op
-            self._transitions = pnm
->>>>>>> 2787202a
 
     def extend_to_data(self, data, **kwargs):
         """Build transition matrix from new data to the graph
