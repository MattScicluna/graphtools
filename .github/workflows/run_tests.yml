name: Unit Tests

on:
  push:
    branches-ignore:
      - 'test_deploy'
  pull_request:
    branches:
      - '*'

concurrency:
  group: ${{ github.workflow }}-${{ github.ref }}
  cancel-in-progress: true

jobs:

  run_tester:
    runs-on: ${{ matrix.config.os }}
    if: "!contains(github.event.head_commit.message, 'ci skip')"

    strategy:
      fail-fast: false
      matrix:
        config:
        - {name: '3.11', os: ubuntu-latest, python: '3.11' }
        - {name: '3.10', os: ubuntu-latest, python: '3.10' }
        - {name: '3.9', os: ubuntu-latest, python: '3.9' }
        - {name: '3.8', os: ubuntu-latest, python: '3.8' }

    steps:

<<<<<<< HEAD
    - uses: actions/checkout@v3
=======
    - uses: actions/checkout@v4
>>>>>>> c18d4941
      with:
        fetch-depth: 0

    - name: Install system dependencies
      if: runner.os == 'Linux'
      run: |
        sudo apt-get update -qq
        sudo apt-get install -y libhdf5-dev libhdf5-serial-dev pandoc gfortran libblas-dev liblapack-dev llvm-dev

    - name: Set up Python
<<<<<<< HEAD
      uses: actions/setup-python@v3
=======
      uses: actions/setup-python@v4
>>>>>>> c18d4941
      with:
        python-version: ${{ matrix.config.python }}

    - name: Cache Python packages
      uses: actions/cache@v4
      with:
        path: ${{ env.pythonLocation }}
        key: ${{runner.os}}-${{ matrix.config.python }}-pip-${{ env.pythonLocation }}-${{ hashFiles('setup.py') }}
        restore-keys: ${{runner.os}}-${{ matrix.config.python }}-pip-${{ env.pythonLocation }}-

    - name: Install package & dependencies
      run: |
        python -m pip install --upgrade pip
        pip install -U wheel setuptools
        pip install -U .[test]
        python -c "import graphtools"

    - name: Run tests
      run: |
        nose2 -vvv

    - name: Coveralls
      env:
        GITHUB_TOKEN: ${{ secrets.GITHUB_TOKEN }}
        COVERALLS_SERVICE_NAME: github
      run: |
        coveralls

    - name: Upload check results on fail
      if: failure()
      uses: actions/upload-artifact@v4
      with:
        name: ${{ matrix.config.name }}_results
        path: check<|MERGE_RESOLUTION|>--- conflicted
+++ resolved
@@ -29,11 +29,7 @@
 
     steps:
 
-<<<<<<< HEAD
-    - uses: actions/checkout@v3
-=======
     - uses: actions/checkout@v4
->>>>>>> c18d4941
       with:
         fetch-depth: 0
 
@@ -44,11 +40,7 @@
         sudo apt-get install -y libhdf5-dev libhdf5-serial-dev pandoc gfortran libblas-dev liblapack-dev llvm-dev
 
     - name: Set up Python
-<<<<<<< HEAD
-      uses: actions/setup-python@v3
-=======
       uses: actions/setup-python@v4
->>>>>>> c18d4941
       with:
         python-version: ${{ matrix.config.python }}
 
